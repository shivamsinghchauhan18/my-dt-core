version: 2.1
jobs:
  build:
    docker:
      - image: ubuntu:18.04

    steps:
      - setup_remote_docker

      - run:
          name: Install dependencies
          command: |
            apt update && \
            apt install -y python3-pip git git-lfs curl && \
            rm -rf /var/lib/apt/lists/*

      - run:
          name: Install Docker
          command: |
            curl -fsSL https://get.docker.com -o get-docker.sh
            sh get-docker.sh
            rm get-docker.sh

      - run:
          name: Install dts
          command: |
            python3 -m pip install --no-cache-dir --user -U duckietown-shell
            export PATH="$PATH:$HOME/.local/bin"
            dts --set-version daffy exit
<<<<<<< HEAD

=======
>>>>>>> f55e0d88
      - checkout

      - run:
          name: Build the docs
          command: |
            export PATH="$PATH:$HOME/.local/bin"
            dts devel build --docs

      - store_artifacts:
          path: html/out
          destination: html<|MERGE_RESOLUTION|>--- conflicted
+++ resolved
@@ -27,10 +27,6 @@
             python3 -m pip install --no-cache-dir --user -U duckietown-shell
             export PATH="$PATH:$HOME/.local/bin"
             dts --set-version daffy exit
-<<<<<<< HEAD
-
-=======
->>>>>>> f55e0d88
       - checkout
 
       - run:
