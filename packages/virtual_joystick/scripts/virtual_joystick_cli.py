--- conflicted
+++ resolved
@@ -37,11 +37,6 @@
         pub.publish(msg)
         rospy.sleep(0.5)
 
-<<<<<<< HEAD
-        msg = Joy(header=None, axes=axes, buttons=buttons)
-        pub.publish(msg)
-=======
->>>>>>> d71a320c
 
 if __name__ == '__main__':
     if len(sys.argv) < 2:
