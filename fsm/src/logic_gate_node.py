#!/usr/bin/env python
import rospy
import numpy as np
from duckietown_msgs.msg import BoolStamped, Twist2DStamped, AprilTagsWithInfos
from std_msgs.msg import Float32, UInt8

classes = {"BoolStamped": BoolStamped, "Twist2DStamped": Twist2DStamped, "AprilTagsWithInfos": AprilTagsWithInfos, "Float32": Float32, "UInt8": UInt8}

class LogicGateNode(object):
    def __init__(self):
        self.node_name = rospy.get_name()
        self.gates_dict = rospy.get_param("~gates")
        # validate gate
        if not self._validateGates(self.gates_dict):
            rospy.signal_shutdown("Invalid gate_type.")
            return

        self.events_dict = rospy.get_param("~events")
        if not self._validateEvents():
            rospy.signal_shutdown("Invalid event definition.")
            return

        self.sub_list = list()
        self.pub_dict = dict()
        self.event_msg_dict = dict()
        self.event_trigger_dict = dict()
        self.last_published_msg = None
        for gate_name, gate_dict in self.gates_dict.items():
            output_topic_name = gate_dict["output_topic"]
            self.pub_dict[gate_name] = rospy.Publisher(output_topic_name, BoolStamped, queue_size=1)
        for event_name, event_dict in self.events_dict.items():
            topic_name = event_dict["topic"]
            self.event_trigger_dict[event_name] = event_dict["trigger"]
            # Initialize local copy as None
            self.event_msg_dict[event_name] = None
            self.sub_list.append(
                rospy.Subscriber(topic_name,classes[event_dict["msg_type"]], self.cbBoolStamped, callback_args=event_name))

    def _validateEvents(self):
        valid_flag = True
        for event_name, event_dict in self.events_dict.items():
            if "topic" not in event_dict:
                rospy.logfatal("[%s] topic not defined for event %s" % (self.node_name, event_name))
                valid_flag = False
        return valid_flag

    def _validateGates(self, gates_dict):
        valid_gate_types = ["AND", "OR"]
        for gate_name, gate_dict in gates_dict.items():
            gate_type = gate_dict["gate_type"]
            if gate_type not in valid_gate_types:
                rospy.logfatal("[%s] gate_type %s is not valid." % (self.node_name, gate_type))
                return False
        return True

    def publish(self, msg, gate_name):
<<<<<<< HEAD
        print gate_name, " = ", msg.data, "\n"
=======
        # print gate_name, msg.data
>>>>>>> 39b3343a
        if msg is None:
            return
        self.pub_dict[gate_name].publish(msg)


    def getOutputMsg(self, gate_name, inputs):
        bool_list = list()
        latest_time_stamp = rospy.Time(0)

        for event_name, event_msg in self.event_msg_dict.items():
            if event_name in inputs:    # one of the inputs to gate
<<<<<<< HEAD
                print "sub-event: " + event_name
=======
                # print event_name
>>>>>>> 39b3343a
                if event_msg is None:
                    if "default" in self.events_dict[event_name]:
                        bool_list.append(self.events_dict[event_name]["default"])
                    else:
                        bool_list.append(False)
                else:
                    if "field" in self.events_dict[event_name]: # if special type of message
                        if (getattr(event_msg, self.events_dict[event_name]["field"]) == self.event_trigger_dict[event_name]):
                            bool_list.append(True)
                        else:
                            bool_list.append(False)
                    else:   # else BoolStamped
                        if (event_msg.data == self.event_trigger_dict[event_name]):
                            bool_list.append(True)
                        else:
                            bool_list.append(False)
                    # Keeps track of latest timestamp
                    if event_msg.header.stamp >= latest_time_stamp:
                        latest_time_stamp = event_msg.header.stamp

        # Perform logic operation
        msg = BoolStamped()
        msg.header.stamp = latest_time_stamp

        gate = self.gates_dict.get(gate_name)
        gate_type = gate.get("gate_type")
        if gate_type == "AND":
            msg.data = all(bool_list)
        elif gate_type == "OR":
            msg.data = any(bool_list)
<<<<<<< HEAD
        print bool_list, "->", msg.data
=======
        # print bool_list, msg.data
>>>>>>> 39b3343a
        return msg

    def cbBoolStamped(self, msg, event_name):
        self.event_msg_dict[event_name] = msg
        # print "got something"
        for gate_name, gate_dict in self.gates_dict.items():
            inputs = gate_dict.get("inputs")
            if event_name in inputs:
                # print "in the inputs"
                self.publish(self.getOutputMsg(gate_name,inputs),gate_name)

    def on_shutdown(self):
        rospy.loginfo("[%s] Shutting down." % (self.node_name))


if __name__ == '__main__':
    # Initialize the node with rospy
    rospy.init_node('logic_gate_node', anonymous=False)
    # Create the NodeName object
    node = LogicGateNode()
    # Setup proper shutdown behavior 
    rospy.on_shutdown(node.on_shutdown)
    # Keep it spinning to keep the node alive
    rospy.spin()<|MERGE_RESOLUTION|>--- conflicted
+++ resolved
@@ -54,11 +54,6 @@
         return True
 
     def publish(self, msg, gate_name):
-<<<<<<< HEAD
-        print gate_name, " = ", msg.data, "\n"
-=======
-        # print gate_name, msg.data
->>>>>>> 39b3343a
         if msg is None:
             return
         self.pub_dict[gate_name].publish(msg)
@@ -70,11 +65,9 @@
 
         for event_name, event_msg in self.event_msg_dict.items():
             if event_name in inputs:    # one of the inputs to gate
-<<<<<<< HEAD
+
                 print "sub-event: " + event_name
-=======
-                # print event_name
->>>>>>> 39b3343a
+
                 if event_msg is None:
                     if "default" in self.events_dict[event_name]:
                         bool_list.append(self.events_dict[event_name]["default"])
@@ -105,11 +98,11 @@
             msg.data = all(bool_list)
         elif gate_type == "OR":
             msg.data = any(bool_list)
-<<<<<<< HEAD
+
         print bool_list, "->", msg.data
-=======
+
         # print bool_list, msg.data
->>>>>>> 39b3343a
+
         return msg
 
     def cbBoolStamped(self, msg, event_name):
@@ -130,7 +123,7 @@
     rospy.init_node('logic_gate_node', anonymous=False)
     # Create the NodeName object
     node = LogicGateNode()
-    # Setup proper shutdown behavior 
+    # Setup proper shutdown behavior
     rospy.on_shutdown(node.on_shutdown)
     # Keep it spinning to keep the node alive
     rospy.spin()